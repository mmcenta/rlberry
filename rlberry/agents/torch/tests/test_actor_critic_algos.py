<<<<<<< HEAD
from rlberry.agents.torch import A2CAgent
=======
from rlberry.agents.torch import PPOAgent
from rlberry.agents.torch import AVECPPOAgent
>>>>>>> 981c3d04
from rlberry.envs.benchmarks.ball_exploration.ball2d import get_benchmark_env
from rlberry.exploration_tools.discrete_counter import DiscreteCounter


<<<<<<< HEAD
def test_a2c_agent():
=======
def test_ppo_agent():
>>>>>>> 981c3d04
    env = get_benchmark_env(level=1)
    n_episodes = 5
    horizon = 30

    def uncertainty_estimator_fn(observation_space, action_space):
        counter = DiscreteCounter(observation_space, action_space, n_bins_obs=20)
        return counter

<<<<<<< HEAD
    agent = A2CAgent(
=======
    agent = PPOAgent(
>>>>>>> 981c3d04
        env,
        horizon=horizon,
        gamma=0.99,
        learning_rate=0.001,
<<<<<<< HEAD
        use_bonus=True,
        uncertainty_estimator_kwargs=dict(
            uncertainty_estimator_fn=uncertainty_estimator_fn, bonus_scale_factor=1.0
=======
        eps_clip=0.2,
        k_epochs=4,
        use_bonus=True,
        uncertainty_estimator_kwargs=dict(
            uncertainty_estimator_fn=uncertainty_estimator_fn, bonus_scale_factor=1
>>>>>>> 981c3d04
        ),
    )
    agent.fit(budget=n_episodes)
    agent.policy(env.observation_space.sample())


<<<<<<< HEAD
def test_a2c_agent_partial_fit():
=======
def test_ppo_agent_partial_fit():
    env = get_benchmark_env(level=1)
    n_episodes = 10
    horizon = 30

    agent = PPOAgent(
        env,
        horizon=horizon,
        gamma=0.99,
        learning_rate=0.001,
        eps_clip=0.2,
        k_epochs=4,
        use_bonus=False,
    )

    agent.fit(budget=n_episodes // 2)
    agent.policy(env.observation_space.sample())
    assert agent.episode == 5
    agent.fit(budget=n_episodes // 2)
    assert agent.episode == 10
    agent.policy(env.observation_space.sample())


def test_avec_ppo_agent():
    env = get_benchmark_env(level=1)
    n_episodes = 5
    horizon = 30

    #
    def uncertainty_estimator_fn(observation_space, action_space):
        counter = DiscreteCounter(observation_space, action_space, n_bins_obs=20)
        return counter

    agent = AVECPPOAgent(
        env,
        horizon=horizon,
        gamma=0.99,
        learning_rate=0.001,
        eps_clip=0.2,
        k_epochs=4,
        batch_size=1,
        use_bonus=True,
        uncertainty_estimator_kwargs=dict(
            uncertainty_estimator_fn=uncertainty_estimator_fn, bonus_scale_factor=1.0
        ),
    )
    agent.fit(budget=n_episodes // 2)
    agent.policy(env.observation_space.sample())


def test_avec_ppo_agent_partial_fit():
>>>>>>> 981c3d04
    env = get_benchmark_env(level=1)
    n_episodes = 10
    horizon = 30

<<<<<<< HEAD
    agent = A2CAgent(
=======
    agent = AVECPPOAgent(
>>>>>>> 981c3d04
        env,
        horizon=horizon,
        gamma=0.99,
        learning_rate=0.001,
<<<<<<< HEAD
=======
        eps_clip=0.2,
        k_epochs=4,
        batch_size=1,
>>>>>>> 981c3d04
        use_bonus=False,
    )

    agent.fit(budget=n_episodes // 2)
    agent.policy(env.observation_space.sample())
    assert agent.episode == 5
    agent.fit(budget=n_episodes // 2)
    assert agent.episode == 10
    agent.policy(env.observation_space.sample())<|MERGE_RESOLUTION|>--- conflicted
+++ resolved
@@ -1,18 +1,10 @@
-<<<<<<< HEAD
-from rlberry.agents.torch import A2CAgent
-=======
-from rlberry.agents.torch import PPOAgent
-from rlberry.agents.torch import AVECPPOAgent
->>>>>>> 981c3d04
+from rlberry.agents.experimental.torch import PPOAgent
+from rlberry.agents.experimental.torch import AVECPPOAgent
 from rlberry.envs.benchmarks.ball_exploration.ball2d import get_benchmark_env
 from rlberry.exploration_tools.discrete_counter import DiscreteCounter
 
 
-<<<<<<< HEAD
-def test_a2c_agent():
-=======
 def test_ppo_agent():
->>>>>>> 981c3d04
     env = get_benchmark_env(level=1)
     n_episodes = 5
     horizon = 30
@@ -21,35 +13,22 @@
         counter = DiscreteCounter(observation_space, action_space, n_bins_obs=20)
         return counter
 
-<<<<<<< HEAD
-    agent = A2CAgent(
-=======
     agent = PPOAgent(
->>>>>>> 981c3d04
         env,
         horizon=horizon,
         gamma=0.99,
         learning_rate=0.001,
-<<<<<<< HEAD
-        use_bonus=True,
-        uncertainty_estimator_kwargs=dict(
-            uncertainty_estimator_fn=uncertainty_estimator_fn, bonus_scale_factor=1.0
-=======
         eps_clip=0.2,
         k_epochs=4,
         use_bonus=True,
         uncertainty_estimator_kwargs=dict(
             uncertainty_estimator_fn=uncertainty_estimator_fn, bonus_scale_factor=1
->>>>>>> 981c3d04
         ),
     )
     agent.fit(budget=n_episodes)
     agent.policy(env.observation_space.sample())
 
 
-<<<<<<< HEAD
-def test_a2c_agent_partial_fit():
-=======
 def test_ppo_agent_partial_fit():
     env = get_benchmark_env(level=1)
     n_episodes = 10
@@ -101,26 +80,18 @@
 
 
 def test_avec_ppo_agent_partial_fit():
->>>>>>> 981c3d04
     env = get_benchmark_env(level=1)
     n_episodes = 10
     horizon = 30
 
-<<<<<<< HEAD
-    agent = A2CAgent(
-=======
     agent = AVECPPOAgent(
->>>>>>> 981c3d04
         env,
         horizon=horizon,
         gamma=0.99,
         learning_rate=0.001,
-<<<<<<< HEAD
-=======
         eps_clip=0.2,
         k_epochs=4,
         batch_size=1,
->>>>>>> 981c3d04
         use_bonus=False,
     )
 
